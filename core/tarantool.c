/*
 * Copyright (C) 2010 Mail.RU
 * Copyright (C) 2010 Yuriy Vostrikov
 *
 * Redistribution and use in source and binary forms, with or without
 * modification, are permitted provided that the following conditions
 * are met:
 * 1. Redistributions of source code must retain the above copyright
 *    notice, this list of conditions and the following disclaimer.
 * 2. Redistributions in binary form must reproduce the above copyright
 *    notice, this list of conditions and the following disclaimer in the
 *    documentation and/or other materials provided with the distribution.
 *
 * THIS SOFTWARE IS PROVIDED BY AUTHOR AND CONTRIBUTORS ``AS IS'' AND
 * ANY EXPRESS OR IMPLIED WARRANTIES, INCLUDING, BUT NOT LIMITED TO, THE
 * IMPLIED WARRANTIES OF MERCHANTABILITY AND FITNESS FOR A PARTICULAR PURPOSE
 * ARE DISCLAIMED.  IN NO EVENT SHALL AUTHOR OR CONTRIBUTORS BE LIABLE
 * FOR ANY DIRECT, INDIRECT, INCIDENTAL, SPECIAL, EXEMPLARY, OR CONSEQUENTIAL
 * DAMAGES (INCLUDING, BUT NOT LIMITED TO, PROCUREMENT OF SUBSTITUTE GOODS
 * OR SERVICES; LOSS OF USE, DATA, OR PROFITS; OR BUSINESS INTERRUPTION)
 * HOWEVER CAUSED AND ON ANY THEORY OF LIABILITY, WHETHER IN CONTRACT, STRICT
 * LIABILITY, OR TORT (INCLUDING NEGLIGENCE OR OTHERWISE) ARISING IN ANY WAY
 * OUT OF THE USE OF THIS SOFTWARE, EVEN IF ADVISED OF THE POSSIBILITY OF
 * SUCH DAMAGE.
 */

#include <stdio.h>
#include <stdlib.h>
#include <string.h>
#include <unistd.h>
#include <sys/types.h>
#include <sys/wait.h>
#include <sys/types.h>
#include <sys/resource.h>
#include <pwd.h>
#include <unistd.h>
#include <getopt.h>
#include <libgen.h>
#include <sysexits.h>
#ifdef Linux
# include <sys/prctl.h>
#endif
#include <admin.h>
#include <fiber.h>
#include <iproto.h>
#include <log_io.h>
#include <palloc.h>
#include <salloc.h>
#include <say.h>
#include <stat.h>
#include <tarantool.h>
#include <util.h>
#include <third_party/gopt/gopt.h>
#include <tarantool_version.h>

static pid_t master_pid;
<<<<<<< HEAD
char *cfg_filename = "tarantool.cfg";
struct tbuf *cfg_out = NULL;
=======
#define DEFAULT_CFG_FILENAME "tarantool.cfg"
const char *cfg_filename = DEFAULT_CFG_FILENAME;
char *binary_filename;
>>>>>>> 42d06374
struct tarantool_cfg cfg;

bool init_storage, booting = true;

extern int daemonize(int nochdir, int noclose);

static i32
load_cfg(struct tarantool_cfg *conf, i32 check_rdonly)
{
	FILE *f;
	i32 n_accepted, n_skipped;

	tbuf_reset(cfg_out);

	f = fopen(cfg_filename, "r");
	if (f == NULL) {
		tbuf_printf(cfg_out, "\tcan't open config `%s'", cfg_filename);

		return -1;
	}

	parse_cfg_file_tarantool_cfg(conf, f, check_rdonly, &n_accepted, &n_skipped);
	fclose(f);
	if (n_accepted == 0 || n_skipped != 0)
		return -1;

	if (check_cfg_tarantool_cfg(conf) != 0)
		return -1;

	return mod_chkconfig(conf);
}

i32
reload_cfg(struct tbuf *out)
{
	struct tarantool_cfg new_cfg1, new_cfg2;
	i32 ret;

	// Load with checking readonly params
	if (dup_tarantool_cfg(&new_cfg1, &cfg) != 0) {
		destroy_tarantool_cfg(&new_cfg1);

		return -1;
	}
	ret = load_cfg(&new_cfg1, 1);
	tbuf_append(out, cfg_out->data, cfg_out->len);
	if (ret == -1) {
		destroy_tarantool_cfg(&new_cfg1);

		return -1;
	}

	// Load without checking readonly params
	if (fill_default_tarantool_cfg(&new_cfg2) != 0) {
		destroy_tarantool_cfg(&new_cfg2);

		return -1;
	}
	ret = load_cfg(&new_cfg2, 0);
	tbuf_append(out, cfg_out->data, cfg_out->len);
	if (ret == -1) {
		destroy_tarantool_cfg(&new_cfg1);

		return -1;
	}

	// Compare only readonly params
	char *diff = cmp_tarantool_cfg(&new_cfg1, &new_cfg2, 1);
	if (diff != NULL) {
		destroy_tarantool_cfg(&new_cfg1);
		destroy_tarantool_cfg(&new_cfg2);

		tbuf_printf(out, "\tCould not accept read only '%s' option\n", diff);

		return -1;
	}
	destroy_tarantool_cfg(&new_cfg1);

	mod_reloadconfig(&cfg, &new_cfg2);

	destroy_tarantool_cfg(&cfg);

	cfg = new_cfg2;

	return 0;
}

const char *
tarantool_version(void)
{
	return tarantool_version_string;
}

static double start_time;
double
tarantool_uptime(void)
{
	return ev_now() - start_time;
}

#ifdef STORAGE
void
snapshot(void *ev __unused__, int events __unused__)
{
	pid_t p = fork();
	if (p < 0) {
		say_syserror("fork");
		return;
	}
	if (p > 0)
		return;

	fiber->name = "dumper";
	set_proc_title("dumper (%" PRIu32 ")", getppid());
	close_all_xcpt(1, sayfd);
	snapshot_save(recovery_state, mod_snapshot);
#ifdef COVERAGE
	__gcov_flush();
#endif
	_exit(EXIT_SUCCESS);
}
#endif

static void
sig_child(int signal __unused__)
{
	int child_status;
	/* TODO: watch child status & destroy corresponding fibers */
	while (waitpid(-1, &child_status, WNOHANG) > 0) ;
}

static void
sig_int(int signal)
{
	say_info("SIGINT or SIGTERM recieved, terminating");

	if (recovery_state != NULL) {
		struct child *writer = recovery_state->wal_writer;
		if (writer && writer->out && writer->out->fd > 0) {
			close(writer->out->fd);
			usleep(1000);
		}
	}
#ifdef COVERAGE
	__gcov_flush();
#endif

	if (master_pid == getpid()) {
		kill(0, signal);
		exit(EXIT_SUCCESS);
	} else
		_exit(EXIT_SUCCESS);
}

static void
signal_init(void)
{
	struct sigaction sa;

	sa.sa_handler = SIG_IGN;
	sa.sa_flags = 0;
	sigemptyset(&sa.sa_mask);
	if (sigaction(SIGPIPE, &sa, 0) == -1)
		goto error;

	sa.sa_handler = sig_child;
	sa.sa_flags = SA_RESTART;
	sigemptyset(&sa.sa_mask);
	if (sigaction(SIGCHLD, &sa, NULL) == -1)
		goto error;

	sa.sa_handler = sig_int;
	sa.sa_flags = 0;
	sigemptyset(&sa.sa_mask);
	if (sigaction(SIGINT, &sa, 0) == -1)
		goto error;

	sa.sa_handler = sig_int;
	sa.sa_flags = 0;
	sigemptyset(&sa.sa_mask);
	if (sigaction(SIGTERM, &sa, 0) == -1)
		goto error;

	sa.sa_handler = sig_int;
	sa.sa_flags = 0;
	sigemptyset(&sa.sa_mask);
	if (sigaction(SIGHUP, &sa, 0) == -1)
		goto error;

	return;
      error:
	say_syserror("sigaction");
	exit(EX_OSERR);
}

static void
create_pid(void)
{
	FILE *f;
	char buf[16] = { 0 };
	pid_t pid;

	f = fopen(cfg.pid_file, "a+");
	if (f == NULL)
		panic_syserror("can't open pid file");

	if (fgets(buf, sizeof(buf), f) != NULL && strlen(buf) > 0) {
		pid = strtol(buf, NULL, 10);
		if (pid > 0 && kill(pid, 0) == 0)
			panic("the daemon is already running");
		else
			say_info("updating a stale pid file");
		fseeko(f, 0, SEEK_SET);
		if (ftruncate(fileno(f), 0) == -1)
			panic_syserror("ftruncate(`%s')", cfg.pid_file);
	}

	fprintf(f, "%i\n", getpid());
	fclose(f);
}

static void
remove_pid(void)
{
	unlink(cfg.pid_file);
}

static void
initialize(double slab_alloc_arena, int slab_alloc_minimal, double slab_alloc_factor)
{

	if (!salloc_init(slab_alloc_arena * (1 << 30), slab_alloc_minimal, slab_alloc_factor))
		panic_syserror("can't initialize slab allocator");

	fiber_init();
}

static void
initialize_minimal()
{
	initialize(0.1, 4, 2);
}


int
main(int argc, char **argv)
{
<<<<<<< HEAD
	int c, verbose = 0;
	char *cat_filename = NULL;
	bool be_daemon = false;
=======
	const char *cat_filename = NULL;
	const char *cfg_paramname = NULL;
	char *cfg_filename_fullpath;
	int n_accepted, n_skipped;
	FILE *f;
>>>>>>> 42d06374

#if CORO_ASM
	save_rbp(&main_stack_frame);
#endif
	master_pid = getpid();
	stat_init();
	palloc_init();

	const void *opt_def =
		gopt_start(gopt_option('g', GOPT_ARG, gopt_shorts(0),
				       gopt_longs("cfg-get", "cfg_get"),
				       "=KEY", "return a value from configuration file described by KEY"),
			   gopt_option('c', GOPT_ARG, gopt_shorts('c'),
				       gopt_longs("config"),
				       "=FILE", "path to configuration file (default: " DEFAULT_CFG_FILENAME ")"),
#ifdef STORAGE
			   gopt_option('C', 0, gopt_shorts(0), gopt_longs("cat"),
				       "=FILE", "cat snapshot file to stdout in readable format and exit"),
			   gopt_option('I', 0, gopt_shorts(0),
				       gopt_longs("init-storage", "init_storage"),
				       NULL, "initialize storage (an empty snapshot file) and exit"),
#endif
<<<<<<< HEAD
		{.name = "create_pid",
		 .has_arg = 0,
		 .flag = NULL,
		 .val = 'p'},
		{.name = "verbose",
		 .has_arg = 0,
		 .flag = NULL,
		 .val = 'v'},
		{.name = "version",
		 .has_arg = 0,
		 .flag = NULL,
		 .val = 'V'},
		{.name = "daemonize",
		 .has_arg = 0,
		 .flag = NULL,
		 .val = 'D'},
		{.name = "chkconfig",
		 .has_arg = 0,
		 .flag = NULL,
		 .val = 'k'},
		{.name = NULL,
		 .has_arg = 0,
		 .flag = NULL,
		 .val = 0}
	};

	while ((c = getopt_long(argc, argv, short_opt, long_opt, NULL)) != -1) {
		switch (c) {
		case 'V':
			puts(tarantool_version());
			return 0;
		case 'c':
			if (optarg == NULL)
				panic("no arg given");
			cfg_filename = strdup(optarg);
			break;
		case 'C':
			if (optarg == NULL)
				panic("no arg given");
			cat_filename = strdup(optarg);
			role = cat;
		case 'v':
			verbose++;
			break;
		case 'p':
			cfg.pid_file = "tarantool.pid";
			break;
		case 'D':
			be_daemon = true;
			break;
		case 'I':
			init_storage = true;
			break;
		case 'k':
			role = chkconfig;
			break;
		}
=======
			   gopt_option('v', 0, gopt_shorts('v'), gopt_longs("verbose"),
				       NULL, "increase verbosity level in log messages"),
			   gopt_option('D', 0, gopt_shorts('D'), gopt_longs("daemonize"),
				       NULL, "redirect input/output streams to a log file and run as daemon"),
			   gopt_option('h', 0, gopt_shorts('h', '?'), gopt_longs("help"),
				       NULL, "display this help and exit"),
			   gopt_option('V', 0, gopt_shorts('V'), gopt_longs("version"),
				       NULL, "print program version and exit"));

	void *opt = gopt_sort(&argc, (const char **)argv, opt_def);
	binary_filename = argv[0];

	if (gopt(opt, 'V')){
		puts(tarantool_version());
		return 0;
>>>>>>> 42d06374
	}

	if (gopt(opt, 'h')) {
		puts("Tarantool -- an efficient in-memory data store.");
		printf("Usage: %s [OPTIONS]\n", basename(argv[0]));
		puts("");
		gopt_help(opt_def);
		puts("");
		puts("Please visit project home page at http://launchpad.net/tarantool");
		puts("to see online documentation, submit bugs or contribute a patch.");
		return 0;
	}

<<<<<<< HEAD
	if (role == usage) {
		fprintf(stderr, "usage:\n");
		fprintf(stderr, "	-c, --config=filename\n");
#ifdef STORAGE
		fprintf(stderr, "	--cat=filename\n");
		fprintf(stderr, "	--init_storage\n");
#endif
		fprintf(stderr, "	-V, --version\n");
		fprintf(stderr, "	-p, --create_pid\n");
		fprintf(stderr, "	-v, --verbose\n");
		fprintf(stderr, "	-D, --daemonize\n");
		fprintf(stderr, "	--chkconfig\n");
=======
	/* If config filename given in command line it will override the default */
	gopt_arg(opt, 'c', &cfg_filename);
	cfg.log_level += gopt(opt, 'v');
>>>>>>> 42d06374

	if (argc != 1) {
		fprintf(stderr, "Can't parse command line: try --help or -h for help.\n");
		exit(EX_USAGE);
	}

	if (cfg_filename[0] != '/') {
		cfg_filename_fullpath = malloc(PATH_MAX);
		if (getcwd(cfg_filename_fullpath, PATH_MAX - strlen(cfg_filename) - 1) == NULL) {
			say_syserror("getcwd");
			exit(EX_OSERR);
		}

		strcat(cfg_filename_fullpath, "/");
		strcat(cfg_filename_fullpath, cfg_filename);

		f = fopen(cfg_filename_fullpath, "r");
		free(cfg_filename_fullpath);
	} else
		f = fopen(cfg_filename, "r");

<<<<<<< HEAD
	cfg_out = tbuf_alloc(eter_pool);
	assert(cfg_out);
=======
	if (f == NULL)
		panic_syserror("can't open config `%s'", cfg_filename);
>>>>>>> 42d06374

	if (role == chkconfig) {
		if (fill_default_tarantool_cfg(&cfg) != 0 || load_cfg(&cfg, 0) != 0) {
			fprintf(stderr, "FAILED\n%.*s\n", cfg_out->len, (char *)cfg_out->data);

			return 1;
		}

		return 0;
	}

	if (fill_default_tarantool_cfg(&cfg) != 0 || load_cfg(&cfg, 0) != 0)
		panic("can't load config:\n"
		      "%.*s", cfg_out->len, (char *)cfg_out->data);

	if (n_accepted == 0 || n_skipped > 0)
		panic("there were errors in the config file");

#ifdef STORAGE
	if (gopt_arg(opt, 'C', &cat_filename)) {
		initialize_minimal();
		if (access(cat_filename, R_OK) == -1) {
			say_syserror("access(\"%s\")", cat_filename);
			exit(EX_OSFILE);
		}
		return mod_cat(cat_filename);
	}

	if (gopt(opt, 'I')) {
		init_storage = true;
		initialize_minimal();
		mod_init();
		next_lsn(recovery_state, 1);
		confirm_lsn(recovery_state, 1);
		snapshot_save(recovery_state, mod_snapshot);
		exit(EXIT_SUCCESS);
	}
#endif

	if (gopt_arg(opt, 'g', &cfg_paramname)) {
		tarantool_cfg_iterator_t *i;
		char *key, *value;

		i = tarantool_cfg_iterator_init();
		while ((key = tarantool_cfg_iterator_next(i, &cfg, &value)) != NULL) {
			if (strcmp(key, cfg_paramname) == 0) {
				printf("%s\n", value);
				free(value);

				return 0;
			}

			free(value);
		}

		return 1;
	}

	if (cfg.work_dir != NULL && chdir(cfg.work_dir) == -1)
		say_syserror("can't chdir to `%s'", cfg.work_dir);

	if (cfg.username != NULL) {
		if (getuid() == 0 || geteuid() == 0) {
			struct passwd *pw;
			if ((pw = getpwnam(cfg.username)) == 0) {
				say_syserror("getpwnam: %s", cfg.username);
				exit(EX_NOUSER);
			}
			if (setgid(pw->pw_gid) < 0 || setuid(pw->pw_uid) < 0 || seteuid(pw->pw_uid)) {
				say_syserror("setgit/setuid");
				exit(EX_OSERR);
			}
		} else {
			say_error("can't swith to %s: i'm not root", cfg.username);
		}
	}

	if (cfg.coredump) {
		struct rlimit c = { 0, 0 };
		if (getrlimit(RLIMIT_CORE, &c) < 0) {
			say_syserror("getrlimit");
			exit(EX_OSERR);
		}
		c.rlim_cur = c.rlim_max;
		if (setrlimit(RLIMIT_CORE, &c) < 0) {
			say_syserror("setrlimit");
			exit(EX_OSERR);
		}
#ifdef Linux
		if (prctl(PR_SET_DUMPABLE, 1, 0, 0, 0) < 0) {
			say_syserror("prctl");
			exit(EX_OSERR);
		}
#endif
	}

	if (gopt(opt, 'D'))
		daemonize(1, 1);

	if (cfg.pid_file != NULL) {
		create_pid();
		atexit(remove_pid);
	}

	argv = init_set_proc_title(argc, argv);

	say_logger_init(cfg.logger_nonblock);
	booting = false;

#if defined(UTILITY)
	initialize_minimal();
	signal_init();
	mod_init();
#elif defined(STORAGE)
	ev_signal *ev_sig;
	ev_sig = palloc(eter_pool, sizeof(ev_signal));
	ev_signal_init(ev_sig, (void *)snapshot, SIGUSR1);
	ev_signal_start(ev_sig);

	initialize(cfg.slab_alloc_arena, cfg.slab_alloc_minimal, cfg.slab_alloc_factor);
	signal_init();
	ev_default_loop(0);

	mod_init();
	admin_init();
	prelease(fiber->pool);
	say_crit("log level %i", cfg.log_level);
	say_crit("entering event loop");
	if (cfg.io_collect_interval > 0)
		ev_set_io_collect_interval(cfg.io_collect_interval);
	ev_now_update();
	start_time = ev_now();
	ev_loop(0);
	say_crit("exiting loop");
#else
#error UTILITY or STORAGE must be defined
#endif
	return 0;
}<|MERGE_RESOLUTION|>--- conflicted
+++ resolved
@@ -54,14 +54,10 @@
 #include <tarantool_version.h>
 
 static pid_t master_pid;
-<<<<<<< HEAD
-char *cfg_filename = "tarantool.cfg";
-struct tbuf *cfg_out = NULL;
-=======
 #define DEFAULT_CFG_FILENAME "tarantool.cfg"
 const char *cfg_filename = DEFAULT_CFG_FILENAME;
+struct tbuf *cfg_out = NULL;
 char *binary_filename;
->>>>>>> 42d06374
 struct tarantool_cfg cfg;
 
 bool init_storage, booting = true;
@@ -309,17 +305,10 @@
 int
 main(int argc, char **argv)
 {
-<<<<<<< HEAD
-	int c, verbose = 0;
-	char *cat_filename = NULL;
-	bool be_daemon = false;
-=======
 	const char *cat_filename = NULL;
 	const char *cfg_paramname = NULL;
 	char *cfg_filename_fullpath;
-	int n_accepted, n_skipped;
 	FILE *f;
->>>>>>> 42d06374
 
 #if CORO_ASM
 	save_rbp(&main_stack_frame);
@@ -332,6 +321,9 @@
 		gopt_start(gopt_option('g', GOPT_ARG, gopt_shorts(0),
 				       gopt_longs("cfg-get", "cfg_get"),
 				       "=KEY", "return a value from configuration file described by KEY"),
+			   gopt_option('k', 0, gopt_shorts(0),
+				       gopt_longs("chkconfig"),
+				       NULL, "check config file"),
 			   gopt_option('c', GOPT_ARG, gopt_shorts('c'),
 				       gopt_longs("config"),
 				       "=FILE", "path to configuration file (default: " DEFAULT_CFG_FILENAME ")"),
@@ -342,65 +334,6 @@
 				       gopt_longs("init-storage", "init_storage"),
 				       NULL, "initialize storage (an empty snapshot file) and exit"),
 #endif
-<<<<<<< HEAD
-		{.name = "create_pid",
-		 .has_arg = 0,
-		 .flag = NULL,
-		 .val = 'p'},
-		{.name = "verbose",
-		 .has_arg = 0,
-		 .flag = NULL,
-		 .val = 'v'},
-		{.name = "version",
-		 .has_arg = 0,
-		 .flag = NULL,
-		 .val = 'V'},
-		{.name = "daemonize",
-		 .has_arg = 0,
-		 .flag = NULL,
-		 .val = 'D'},
-		{.name = "chkconfig",
-		 .has_arg = 0,
-		 .flag = NULL,
-		 .val = 'k'},
-		{.name = NULL,
-		 .has_arg = 0,
-		 .flag = NULL,
-		 .val = 0}
-	};
-
-	while ((c = getopt_long(argc, argv, short_opt, long_opt, NULL)) != -1) {
-		switch (c) {
-		case 'V':
-			puts(tarantool_version());
-			return 0;
-		case 'c':
-			if (optarg == NULL)
-				panic("no arg given");
-			cfg_filename = strdup(optarg);
-			break;
-		case 'C':
-			if (optarg == NULL)
-				panic("no arg given");
-			cat_filename = strdup(optarg);
-			role = cat;
-		case 'v':
-			verbose++;
-			break;
-		case 'p':
-			cfg.pid_file = "tarantool.pid";
-			break;
-		case 'D':
-			be_daemon = true;
-			break;
-		case 'I':
-			init_storage = true;
-			break;
-		case 'k':
-			role = chkconfig;
-			break;
-		}
-=======
 			   gopt_option('v', 0, gopt_shorts('v'), gopt_longs("verbose"),
 				       NULL, "increase verbosity level in log messages"),
 			   gopt_option('D', 0, gopt_shorts('D'), gopt_longs("daemonize"),
@@ -416,7 +349,6 @@
 	if (gopt(opt, 'V')){
 		puts(tarantool_version());
 		return 0;
->>>>>>> 42d06374
 	}
 
 	if (gopt(opt, 'h')) {
@@ -430,24 +362,9 @@
 		return 0;
 	}
 
-<<<<<<< HEAD
-	if (role == usage) {
-		fprintf(stderr, "usage:\n");
-		fprintf(stderr, "	-c, --config=filename\n");
-#ifdef STORAGE
-		fprintf(stderr, "	--cat=filename\n");
-		fprintf(stderr, "	--init_storage\n");
-#endif
-		fprintf(stderr, "	-V, --version\n");
-		fprintf(stderr, "	-p, --create_pid\n");
-		fprintf(stderr, "	-v, --verbose\n");
-		fprintf(stderr, "	-D, --daemonize\n");
-		fprintf(stderr, "	--chkconfig\n");
-=======
 	/* If config filename given in command line it will override the default */
 	gopt_arg(opt, 'c', &cfg_filename);
 	cfg.log_level += gopt(opt, 'v');
->>>>>>> 42d06374
 
 	if (argc != 1) {
 		fprintf(stderr, "Can't parse command line: try --help or -h for help.\n");
@@ -469,17 +386,15 @@
 	} else
 		f = fopen(cfg_filename, "r");
 
-<<<<<<< HEAD
+	if (f == NULL)
+		panic_syserror("can't open config `%s'", cfg_filename);
+
 	cfg_out = tbuf_alloc(eter_pool);
 	assert(cfg_out);
-=======
-	if (f == NULL)
-		panic_syserror("can't open config `%s'", cfg_filename);
->>>>>>> 42d06374
-
-	if (role == chkconfig) {
+
+	if (gopt(opt, 'k')) {
 		if (fill_default_tarantool_cfg(&cfg) != 0 || load_cfg(&cfg, 0) != 0) {
-			fprintf(stderr, "FAILED\n%.*s\n", cfg_out->len, (char *)cfg_out->data);
+			say_error("FAILED\n%.*s\n", cfg_out->len, (char *)cfg_out->data);
 
 			return 1;
 		}
@@ -490,9 +405,6 @@
 	if (fill_default_tarantool_cfg(&cfg) != 0 || load_cfg(&cfg, 0) != 0)
 		panic("can't load config:\n"
 		      "%.*s", cfg_out->len, (char *)cfg_out->data);
-
-	if (n_accepted == 0 || n_skipped > 0)
-		panic("there were errors in the config file");
 
 #ifdef STORAGE
 	if (gopt_arg(opt, 'C', &cat_filename)) {
