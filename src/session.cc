--- conflicted
+++ resolved
@@ -63,26 +63,13 @@
 	 * Run the trigger *after* setting the current
 	 * fiber sid.
 	 */
-<<<<<<< HEAD
-	fiber_set_sid(fiber, sid);
+	fiber_set_sid(fiber, sid, cookie);
 	try {
 		trigger_run(&session_on_connect, NULL);
 	} catch (const Exception& e) {
-		fiber_set_sid(fiber, 0);
+		fiber_set_sid(fiber, 0, 0);
 		mh_i32ptr_remove(session_registry, &node, NULL);
 		throw;
-=======
-	fiber_set_sid(fiber, sid, cookie);
-	if (session_on_connect.trigger) {
-		void *param = session_on_connect.param;
-		try {
-			session_on_connect.trigger(param);
-		} catch (const Exception& e) {
-			fiber_set_sid(fiber, 0, 0);
-			mh_i32ptr_remove(session_registry, &node, NULL);
-			throw;
-		}
->>>>>>> 3e4884d4
 	}
 	return sid;
 }
