/*
 * Redistribution and use in source and binary forms, with or
 * without modification, are permitted provided that the following
 * conditions are met:
 *
 * 1. Redistributions of source code must retain the above
 *    copyright notice, this list of conditions and the
 *    following disclaimer.
 *
 * 2. Redistributions in binary form must reproduce the above
 *    copyright notice, this list of conditions and the following
 *    disclaimer in the documentation and/or other materials
 *    provided with the distribution.
 *
 * THIS SOFTWARE IS PROVIDED BY <COPYRIGHT HOLDER> ``AS IS'' AND
 * ANY EXPRESS OR IMPLIED WARRANTIES, INCLUDING, BUT NOT LIMITED
 * TO, THE IMPLIED WARRANTIES OF MERCHANTABILITY AND FITNESS FOR
 * A PARTICULAR PURPOSE ARE DISCLAIMED. IN NO EVENT SHALL
 * <COPYRIGHT HOLDER> OR CONTRIBUTORS BE LIABLE FOR ANY DIRECT,
 * INDIRECT, INCIDENTAL, SPECIAL, EXEMPLARY, OR CONSEQUENTIAL
 * DAMAGES (INCLUDING, BUT NOT LIMITED TO, PROCUREMENT OF
 * SUBSTITUTE GOODS OR SERVICES; LOSS OF USE, DATA, OR PROFITS; OR
 * BUSINESS INTERRUPTION) HOWEVER CAUSED AND ON ANY THEORY OF
 * LIABILITY, WHETHER IN CONTRACT, STRICT LIABILITY, OR TORT
 * (INCLUDING NEGLIGENCE OR OTHERWISE) ARISING IN ANY WAY OUT OF
 * THE USE OF THIS SOFTWARE, EVEN IF ADVISED OF THE POSSIBILITY OF
 * SUCH DAMAGE.
 */
#include "replica.h"
#include "recovery.h"
#include "tarantool.h"
#include <sys/socket.h>
#include <netinet/in.h>
#include <arpa/inet.h>

#include "log_io.h"
#include "fiber.h"
#include "coio_buf.h"
#include "recovery.h"
#include "tarantool.h"
#include "iproto.h"
#include "iproto_constants.h"
#include "msgpuck/msgpuck.h"
#include "box/cluster.h"

static void
remote_read_row(struct ev_io *coio, struct iobuf *iobuf,
		struct iproto_header *row)
{
	struct ibuf *in = &iobuf->in;

	/* Read fixed header */
	if (ibuf_size(in) < IPROTO_FIXHEADER_SIZE)
		coio_breadn(coio, in, IPROTO_FIXHEADER_SIZE - ibuf_size(in));

	/* Read length */
	if (mp_typeof(*in->pos) != MP_UINT) {
		tnt_raise(ClientError, ER_INVALID_MSGPACK,
			  "invalid fixed header");
	}

	const char *data = in->pos;
	uint32_t len = mp_decode_uint(&data);
	if (len > IPROTO_BODY_LEN_MAX) {
		tnt_raise(ClientError, ER_INVALID_MSGPACK,
			  "received packet is too big");
	}
	in->pos += IPROTO_FIXHEADER_SIZE;

	/* Read header and body */
	ssize_t to_read = len - ibuf_size(in);
	if (to_read > 0)
		coio_breadn(coio, in, to_read);

	iproto_header_decode(row, (const char **) &in->pos, in->pos + len);
}

/* Blocked I/O  */
static void
remote_read_row_fd(int sock, struct iproto_header *row)
{
	const char *data;

	/* Read fixed header */
	char fixheader[IPROTO_FIXHEADER_SIZE];
	if (sio_read(sock, fixheader, sizeof(fixheader)) != sizeof(fixheader)) {
error:
		tnt_raise(ClientError, ER_INVALID_MSGPACK,
			  "invalid fixed header");
	}
	data = fixheader;
	if (mp_check(&data, data + sizeof(fixheader)) != 0)
		goto error;
	data = fixheader;

	/* Read length */
	if (mp_typeof(*data) != MP_UINT)
		goto error;
	uint32_t len = mp_decode_uint(&data);
	if (len > IPROTO_BODY_LEN_MAX) {
		tnt_raise(ClientError, ER_INVALID_MSGPACK,
			  "received packet is too big");
	}

	/* Read header and body */
	char *bodybuf = (char *) region_alloc(&fiber()->gc, len);
	if (sio_read(sock, bodybuf, len) != len) {
		tnt_raise(ClientError, ER_INVALID_MSGPACK,
			  "invalid row - can't read");
	}

	data = bodybuf;
	iproto_header_decode(row, &data, data + len);
}

void
replica_bootstrap(struct recovery_state *r)
{
	say_info("bootstrapping a replica");
	assert(recovery_has_remote(r));

	/* Generate Node-UUID */
	tt_uuid_create(&r->node_uuid);

	char greeting[IPROTO_GREETING_SIZE];

	int master = sio_socket(r->remote.uri.addr.sa_family,
				SOCK_STREAM, IPPROTO_TCP);
	FDGuard guard(master);

	uint64_t sync = rand();

	/* Send JOIN request */
	struct iproto_header row;
	memset(&row, 0, sizeof(struct iproto_header));
	row.type = IPROTO_JOIN;
	row.sync = sync;

	char buf[128];
	char *data = buf;
	data = mp_encode_map(data, 1);
<<<<<<< HEAD
	data = mp_encode_uint(data, IPROTO_SERVER_UUID);
	data = mp_encode_strl(data, UUID_LEN);
	/* Greet the remote server with our server UUID */
	tt_uuid_enc_be(&recovery_state->node_uuid, data);
	data += UUID_LEN;
=======
	data = mp_encode_uint(data, IPROTO_NODE_UUID);
	data = tt_uuid_to_msgpack(data, &recovery_state->node_uuid);
>>>>>>> 471be5a4

	assert(data <= buf + sizeof(buf));
	row.body[0].iov_base = buf;
	row.body[0].iov_len = (data - buf);
	row.bodycnt = 1;
	struct iovec iov[IPROTO_ROW_IOVMAX];
	int iovcnt = iproto_row_encode(&row, iov);

	sio_connect(master, &r->remote.uri.addr,
		    r->remote.uri.addr_len);
	sio_readn(master, greeting, sizeof(greeting));
	sio_writev_all(master, iov, iovcnt);

	while (true) {
		remote_read_row_fd(master, &row);

		/* Recv JOIN response (= end of stream) */
		if (row.type == IPROTO_JOIN) {
			say_info("done");
			break;
		}

		recovery_process(r, &row);
	}

	recovery_end_recover_snapshot(r);
	/* master socket closed by guard */
}

static void
remote_connect(struct recovery_state *r, struct ev_io *coio,const char **err)
{
	char greeting[IPROTO_GREETING_SIZE];
	evio_socket(coio, AF_INET, SOCK_STREAM, IPPROTO_TCP);

	*err = "can't connect to master";
	coio_connect(coio, &r->remote.uri.addr, r->remote.uri.addr_len);
	coio_readn(coio, greeting, sizeof(greeting));

	/* Send SUBSCRIBE request */
	struct iproto_header row;
	memset(&row, 0, sizeof(row));
	row.type = IPROTO_SUBSCRIBE;

	uint32_t cluster_size = vclock_size(&r->vclock);
	size_t size = 128 + cluster_size *
		(mp_sizeof_uint(UINT32_MAX) + mp_sizeof_uint(UINT64_MAX));
	char *buf = (char *) region_alloc(&fiber()->gc, size);
	char *data = buf;
	data = mp_encode_map(data, 3);
	data = mp_encode_uint(data, IPROTO_CLUSTER_UUID);
<<<<<<< HEAD
	data = mp_encode_strl(data, UUID_LEN);
	tt_uuid_enc_be(&cluster_id, data);
	data += UUID_LEN;
	data = mp_encode_uint(data, IPROTO_SERVER_UUID);
	data = mp_encode_strl(data, UUID_LEN);
	tt_uuid_enc_be(&recovery_state->node_uuid, data);
	data += UUID_LEN;
	data = mp_encode_uint(data, IPROTO_VCLOCK);
=======
	data = tt_uuid_to_msgpack(data, cluster_id());
	data = mp_encode_uint(data, IPROTO_NODE_UUID);
	data = tt_uuid_to_msgpack(data, &recovery_state->node_uuid);
	data = mp_encode_uint(data, IPROTO_LSNMAP);
>>>>>>> 471be5a4
	data = mp_encode_map(data, cluster_size);
	vclock_foreach(&r->vclock, server) {
		data = mp_encode_uint(data, server.id);
		data = mp_encode_uint(data, server.lsn);
	}
	assert(data <= buf + size);
	row.body[0].iov_base = buf;
	row.body[0].iov_len = (data - buf);
	row.bodycnt = 1;
	struct iovec iov[IPROTO_ROW_IOVMAX];
	int iovcnt = iproto_row_encode(&row, iov);
	coio_writev(coio, iov, iovcnt, 0);

	say_crit("connected to master");
}

static void
pull_from_remote(va_list ap)
{
	struct recovery_state *r = va_arg(ap, struct recovery_state *);
	struct ev_io coio;
	struct iobuf *iobuf = NULL;
	bool warning_said = false;
	const int reconnect_delay = 1;
	ev_loop *loop = loop();

	coio_init(&coio);

	for (;;) {
		const char *err = NULL;
		try {
			fiber_setcancellable(true);
			if (! evio_is_active(&coio)) {
				title("replica", "%s/%s", r->remote.source,
				      "connecting");
				if (iobuf == NULL)
					iobuf = iobuf_new(fiber_name(fiber()));
				remote_connect(r, &coio, &err);
				warning_said = false;
				title("replica", "%s/%s", r->remote.source,
				      "connected");
			}
			err = "can't read row";
			struct iproto_header row;
			remote_read_row(&coio, iobuf, &row);
			fiber_setcancellable(false);
			err = NULL;

			r->remote.recovery_lag = ev_now(loop) - row.tm;
			r->remote.recovery_last_update_tstamp =
				ev_now(loop);

			recovery_process(r, &row);

			iobuf_reset(iobuf);
			fiber_gc();
		} catch (FiberCancelException *e) {
			title("replica", "%s/%s", r->remote.source, "failed");
			iobuf_delete(iobuf);
			evio_close(loop, &coio);
			throw;
		} catch (Exception *e) {
			title("replica", "%s/%s", r->remote.source, "failed");
			e->log();
			if (! warning_said) {
				if (err != NULL)
					say_info("%s", err);
				say_info("will retry every %i second", reconnect_delay);
				warning_said = true;
			}
			evio_close(loop, &coio);
		}

		/* Put fiber_sleep() out of catch block.
		 *
		 * This is done to avoid situation, when two or more
		 * fibers yield's inside their try/catch blocks and
		 * throws an exceptions. Seems like exception unwinder
		 * stores some global state while being inside a catch
		 * block.
		 *
		 * This could lead to incorrect exception processing
		 * and crash the server.
		 *
		 * See: https://github.com/tarantool/tarantool/issues/136
		*/
		if (! evio_is_active(&coio))
			fiber_sleep(reconnect_delay);
	}
}

void
recovery_follow_remote(struct recovery_state *r)
{
	char name[FIBER_NAME_MAX];
	struct fiber *f;

	assert(r->remote.reader == NULL);
	assert(recovery_has_remote(r));

	say_crit("starting replication from %s", r->remote.source);
	snprintf(name, sizeof(name), "replica/%s", r->remote.source);

	try {
		f = fiber_new(name, pull_from_remote);
	} catch (Exception *e) {
		return;
	}

	r->remote.reader = f;
	fiber_call(f, r);
}

void
recovery_stop_remote(struct recovery_state *r)
{
	say_info("shutting down the replica");
	fiber_cancel(r->remote.reader);
	r->remote.reader = NULL;
}

void
recovery_set_remote(struct recovery_state *r, const char *uri)
{
	/* First, stop the reader, then set the source */
	assert(r->remote.reader == NULL);
	if (uri == NULL) {
		r->remote.source[0] = '\0';
		return;
	}
	/*
	 * @todo: as long as DNS is involved, this may fail even
	 * on a valid uri. Don't panic in this case.
	 */
	if (port_uri_parse(&r->remote.uri, uri))
		panic("Can't parse uri: %s", uri);
	snprintf(r->remote.source,
		 sizeof(r->remote.source), "%s", uri);
}

bool
recovery_has_remote(struct recovery_state *r)
{
	return r->remote.source[0];
}
<|MERGE_RESOLUTION|>--- conflicted
+++ resolved
@@ -139,16 +139,9 @@
 	char buf[128];
 	char *data = buf;
 	data = mp_encode_map(data, 1);
-<<<<<<< HEAD
 	data = mp_encode_uint(data, IPROTO_SERVER_UUID);
-	data = mp_encode_strl(data, UUID_LEN);
 	/* Greet the remote server with our server UUID */
-	tt_uuid_enc_be(&recovery_state->node_uuid, data);
-	data += UUID_LEN;
-=======
-	data = mp_encode_uint(data, IPROTO_NODE_UUID);
-	data = tt_uuid_to_msgpack(data, &recovery_state->node_uuid);
->>>>>>> 471be5a4
+	data = iproto_encode_uuid(data, &recovery_state->node_uuid);
 
 	assert(data <= buf + sizeof(buf));
 	row.body[0].iov_base = buf;
@@ -200,21 +193,10 @@
 	char *data = buf;
 	data = mp_encode_map(data, 3);
 	data = mp_encode_uint(data, IPROTO_CLUSTER_UUID);
-<<<<<<< HEAD
-	data = mp_encode_strl(data, UUID_LEN);
-	tt_uuid_enc_be(&cluster_id, data);
-	data += UUID_LEN;
+	data = iproto_encode_uuid(data, &cluster_id);
 	data = mp_encode_uint(data, IPROTO_SERVER_UUID);
-	data = mp_encode_strl(data, UUID_LEN);
-	tt_uuid_enc_be(&recovery_state->node_uuid, data);
-	data += UUID_LEN;
+	data = iproto_encode_uuid(data, &recovery_state->node_uuid);
 	data = mp_encode_uint(data, IPROTO_VCLOCK);
-=======
-	data = tt_uuid_to_msgpack(data, cluster_id());
-	data = mp_encode_uint(data, IPROTO_NODE_UUID);
-	data = tt_uuid_to_msgpack(data, &recovery_state->node_uuid);
-	data = mp_encode_uint(data, IPROTO_LSNMAP);
->>>>>>> 471be5a4
 	data = mp_encode_map(data, cluster_size);
 	vclock_foreach(&r->vclock, server) {
 		data = mp_encode_uint(data, server.id);
