--- conflicted
+++ resolved
@@ -67,11 +67,8 @@
 #include "xrow_io.h"
 #include "authentication.h"
 #include "path_lock.h"
-<<<<<<< HEAD
+#include "xctl.h"
 #include "sql.h"
-=======
-#include "xctl.h"
->>>>>>> c713192c
 
 static char status[64] = "unknown";
 
