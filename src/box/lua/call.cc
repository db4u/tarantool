--- conflicted
+++ resolved
@@ -49,13 +49,8 @@
 #include "box/schema.h"
 
 /* contents of box.lua, misc.lua, box.net.lua respectively */
-<<<<<<< HEAD
-extern char load_cfg_lua[], schema_lua[], box_net_lua[];
-static const char *lua_sources[] = { schema_lua, box_net_lua, load_cfg_lua, NULL };
-=======
-extern char schema_lua[], box_net_lua[];
+extern char schema_lua[];
 static const char *lua_sources[] = { schema_lua, NULL };
->>>>>>> c8290a99
 
 /*
  * Functions, exported in box_lua.h should have prefix
