/*
 * Copyright 2010-2015, Tarantool AUTHORS, please see AUTHORS file.
 *
 * Redistribution and use in source and binary forms, with or
 * without modification, are permitted provided that the following
 * conditions are met:
 *
 * 1. Redistributions of source code must retain the above
 *    copyright notice, this list of conditions and the
 *    following disclaimer.
 *
 * 2. Redistributions in binary form must reproduce the above
 *    copyright notice, this list of conditions and the following
 *    disclaimer in the documentation and/or other materials
 *    provided with the distribution.
 *
 * THIS SOFTWARE IS PROVIDED BY <COPYRIGHT HOLDER> ``AS IS'' AND
 * ANY EXPRESS OR IMPLIED WARRANTIES, INCLUDING, BUT NOT LIMITED
 * TO, THE IMPLIED WARRANTIES OF MERCHANTABILITY AND FITNESS FOR
 * A PARTICULAR PURPOSE ARE DISCLAIMED. IN NO EVENT SHALL
 * <COPYRIGHT HOLDER> OR CONTRIBUTORS BE LIABLE FOR ANY DIRECT,
 * INDIRECT, INCIDENTAL, SPECIAL, EXEMPLARY, OR CONSEQUENTIAL
 * DAMAGES (INCLUDING, BUT NOT LIMITED TO, PROCUREMENT OF
 * SUBSTITUTE GOODS OR SERVICES; LOSS OF USE, DATA, OR PROFITS; OR
 * BUSINESS INTERRUPTION) HOWEVER CAUSED AND ON ANY THEORY OF
 * LIABILITY, WHETHER IN CONTRACT, STRICT LIABILITY, OR TORT
 * (INCLUDING NEGLIGENCE OR OTHERWISE) ARISING IN ANY WAY OUT OF
 * THE USE OF THIS SOFTWARE, EVEN IF ADVISED OF THE POSSIBILITY OF
 * SUCH DAMAGE.
 */
#include "txn.h"
#include "engine.h"
#include "box.h" /* global recovery */
#include "tuple.h"
<<<<<<< HEAD
#include "space.h"
#include "main.h"
#include "cluster.h"
#include "bsync.h"
=======
>>>>>>> e7459b7c
#include "recovery.h"
#include <fiber.h>
#include "request.h" /* for request_name */

double too_long_threshold;

static inline void
fiber_set_txn(struct fiber *fiber, struct txn *txn)
{
	fiber_set_key(fiber, FIBER_KEY_TXN, (void *) txn);
}

static void
txn_add_redo(struct txn_stmt *stmt, struct request *request)
{
	stmt->row = request->header;
	if (request->header != NULL)
		return;

	/* Create a redo log row for Lua requests */
	struct xrow_header *row= (struct xrow_header *)
		region_alloc0(&fiber()->gc, sizeof(struct xrow_header));
	row->type = request->type;
	row->bodycnt = request_encode(request, row->body);
	stmt->row = row;
}

/** Initialize a new stmt object within txn. */
static struct txn_stmt *
txn_stmt_new(struct txn *txn)
{
	assert(txn->stmt == 0);
	assert(txn->n_stmts == 0 || !txn->autocommit);
	if (txn->n_stmts++ == 1) {
		txn->stmt = &txn->first_stmt;
	} else {
		txn->stmt = (struct txn_stmt *)
			region_alloc0(&fiber()->gc, sizeof(struct txn_stmt));
	}
	rlist_add_tail_entry(&txn->stmts, txn->stmt, next);
	return txn->stmt;
}

struct txn *
txn_begin(bool autocommit)
{
	assert(! in_txn());
	struct txn *txn = (struct txn *)
		region_alloc0(&fiber()->gc, sizeof(*txn));
	rlist_create(&txn->stmts);
	rlist_create(&txn->on_commit);
	rlist_create(&txn->on_rollback);
	rlist_create(&txn->after_rollback);
	txn->autocommit = autocommit;
	fiber_set_txn(fiber(), txn);
	return txn;
}

struct txn *
txn_begin_stmt(struct request *request, struct space *space)
{
	struct txn *txn = in_txn();
	if (txn == NULL)
		txn = txn_begin(true);

	Engine *engine = space->handler->engine;
	if (txn->engine == NULL) {
		assert(txn->n_stmts == 0);
		txn->engine = engine;
	} else if (txn->engine != engine) {
		/**
		 * Only one engine can be used in
		 * a multi-statement transaction currently.
		 */
		tnt_raise(ClientError, ER_CROSS_ENGINE_TRANSACTION);
	}
	struct txn_stmt *stmt = txn_stmt_new(txn);
	if (space_is_temporary(space) == false)
		txn_add_redo(stmt, request);
	engine->beginStatement(txn);
	return txn;
}

void
txn_commit(struct txn *txn)
{
	assert(txn == in_txn());
	struct txn_stmt *stmt;

	/* Do transaction conflict resolving */
	if (txn->engine)
		txn->engine->prepare(txn);

	struct wal_request *req = (struct wal_request *)
		region_alloc(&fiber()->gc, sizeof(struct wal_request) +
			     sizeof(struct xrow_header) * txn->n_stmts);
	req->n_rows = 0;

	rlist_foreach_entry(stmt, &txn->stmts, next) {
		if (stmt->row == NULL || (stmt->new_tuple == NULL &&
					  stmt->old_tuple == NULL))
			continue;
		/*
		 * Bump current LSN even if wal_mode = NONE, so that
		 * snapshots still works with WAL turned off.
		 */
		if (!recovery->bsync_remote) {
			recovery_fill_lsn(recovery, stmt->row);
			stmt->row->commit_sn = vclock_sum(&recovery->vclock);
		}
		stmt->row->tm = ev_now(loop());
		req->rows[req->n_rows++] = stmt->row;
	}
	if (req->n_rows) {
		ev_tstamp start = ev_now(loop()), stop;
		int64_t res = bsync_write(recovery, txn, req);
		stop = ev_now(loop());
		if (stop - start > too_long_threshold)
			say_warn("too long WAL write: %.3f sec", stop - start);
		if (res < 0)
			tnt_raise(LoggedError, ER_WAL_IO);
		txn->signature = res;
	}

	/*
	 * The transaction is in the binary log. No action below
	 * may throw. In case an error has happened, there is
	 * no other option but terminate.
	 */
	trigger_run(&txn->on_commit, txn);
	if (txn->engine)
		txn->engine->commit(txn);
	TRASH(txn);
	/** Free volatile txn memory. */
	fiber_gc();
	fiber_set_txn(fiber(), NULL);
}

/**
 * Void all effects of the statement, but
 * keep it in the list - to maintain
 * limit on the number of statements in a
 * transaction.
 */
void
txn_rollback_stmt()
{
	struct txn *txn = in_txn();
	if (txn == NULL)
		return;
	if (txn->autocommit)
		return txn_rollback();
	if (txn->stmt == NULL)
		return;
	txn->engine->rollbackStatement(txn->stmt);
	txn->stmt->row = NULL;
	txn->stmt = NULL;
}

void
txn_rollback()
{
	struct txn *txn = in_txn();
	if (txn == NULL)
		return;
	trigger_run(&txn->on_rollback, txn); /* must not throw. */
	if (txn->engine)
		txn->engine->rollback(txn);
	trigger_run(&txn->after_rollback, txn); /* must not throw. */
	TRASH(txn);
	/** Free volatile txn memory. */
	fiber_gc();
	fiber_set_txn(fiber(), NULL);
}

void
txn_check_autocommit(struct txn *txn, const char *where)
{
	if (txn->autocommit == false) {
		tnt_raise(ClientError, ER_UNSUPPORTED,
			  where, "multi-statement transactions");
	}
}

extern "C" {

int
box_txn_begin()
{
	try {
		if (in_txn())
			tnt_raise(ClientError, ER_ACTIVE_TRANSACTION);
		(void) txn_begin(false);
	} catch (Exception  *e) {
		return -1; /* pass exception  through FFI */
	}
	return 0;
}

int
box_txn_commit()
{
	struct txn *txn = in_txn();
	/**
	 * COMMIT is like BEGIN or ROLLBACK
	 * a "transaction-initiating statement".
	 * Do nothing if transaction is not started,
	 * it's the same as BEGIN + COMMIT.
	*/
	if (! txn)
		return 0;
	try {
		txn_commit(txn);
	} catch (...) {
		txn_rollback();
		return -1;
	}
	return 0;
}

void
box_txn_rollback()
{
	txn_rollback(); /* doesn't throw */
}

void *
box_txn_alloc(size_t size)
{
	return region_alloc_nothrow(&fiber()->gc, size);
}

} /* extern "C" */<|MERGE_RESOLUTION|>--- conflicted
+++ resolved
@@ -32,13 +32,6 @@
 #include "engine.h"
 #include "box.h" /* global recovery */
 #include "tuple.h"
-<<<<<<< HEAD
-#include "space.h"
-#include "main.h"
-#include "cluster.h"
-#include "bsync.h"
-=======
->>>>>>> e7459b7c
 #include "recovery.h"
 #include <fiber.h>
 #include "request.h" /* for request_name */
