/*
 * Redistribution and use in source and binary forms, with or
 * without modification, are permitted provided that the following
 * conditions are met:
 *
 * 1. Redistributions of source code must retain the above
 *    copyright notice, this list of conditions and the
 *    following disclaimer.
 *
 * 2. Redistributions in binary form must reproduce the above
 *    copyright notice, this list of conditions and the following
 *    disclaimer in the documentation and/or other materials
 *    provided with the distribution.
 *
 * THIS SOFTWARE IS PROVIDED BY <COPYRIGHT HOLDER> ``AS IS'' AND
 * ANY EXPRESS OR IMPLIED WARRANTIES, INCLUDING, BUT NOT LIMITED
 * TO, THE IMPLIED WARRANTIES OF MERCHANTABILITY AND FITNESS FOR
 * A PARTICULAR PURPOSE ARE DISCLAIMED. IN NO EVENT SHALL
 * <COPYRIGHT HOLDER> OR CONTRIBUTORS BE LIABLE FOR ANY DIRECT,
 * INDIRECT, INCIDENTAL, SPECIAL, EXEMPLARY, OR CONSEQUENTIAL
 * DAMAGES (INCLUDING, BUT NOT LIMITED TO, PROCUREMENT OF
 * SUBSTITUTE GOODS OR SERVICES; LOSS OF USE, DATA, OR PROFITS; OR
 * BUSINESS INTERRUPTION) HOWEVER CAUSED AND ON ANY THEORY OF
 * LIABILITY, WHETHER IN CONTRACT, STRICT LIABILITY, OR TORT
 * (INCLUDING NEGLIGENCE OR OTHERWISE) ARISING IN ANY WAY OUT OF
 * THE USE OF THIS SOFTWARE, EVEN IF ADVISED OF THE POSSIBILITY OF
 * SUCH DAMAGE.
 */
#include "replication.h"
#include <say.h>
#include <fiber.h>

#include "recovery.h"
#include "xlog.h"
#include "iproto_constants.h"
#include "box/engine.h"
#include "box/cluster.h"
#include "box/schema.h"
#include "box/vclock.h"
#include "scoped_guard.h"
#include "xrow.h"
#include "coeio.h"
#include "coio.h"
#include "cfg.h"
#include "trigger.h"

void
replication_send_row(struct recovery_state *r, void *param,
<<<<<<< HEAD
                     struct xrow_header *packet);

Relay::Relay(int fd_arg, uint64_t sync_arg)
{
	r = recovery_new(cfg_gets("snap_dir"), cfg_gets("wal_dir"),
			 replication_send_row, this);
	coio_init(&io);
	io.fd = fd_arg;
	sync = sync_arg;
}

Relay::~Relay()
{
	recovery_delete(r);
}
=======
		     struct xrow_header *packet);

/** State of a replication relay. */
class Relay {
public:
	/** Replica connection */
	struct ev_io io;
	/* Request sync */
	uint64_t sync;
	ev_tstamp wal_dir_rescan_delay;
	struct recovery_state *r;

	Relay(int fd_arg, uint64_t sync_arg)
	{
		r = recovery_new(cfg_gets("snap_dir"), cfg_gets("wal_dir"),
				 replication_send_row, this);
		coio_init(&io);
		io.fd = fd_arg;
		sync = sync_arg;
		wal_dir_rescan_delay = cfg_getd("wal_dir_rescan_delay");
	}
	~Relay()
	{
		recovery_delete(r);
	}
};
>>>>>>> 2597ca8a

static inline void
relay_set_cord_name(int fd)
{
	char name[FIBER_NAME_MAX];
	struct sockaddr_storage peer;
	socklen_t addrlen = sizeof(peer);
	getpeername(fd, ((struct sockaddr*)&peer), &addrlen);
	snprintf(name, sizeof(name), "relay/%s",
		 sio_strfaddr((struct sockaddr *)&peer, addrlen));
	cord_set_name(name);
}

void
replication_join_f(va_list ap)
{
	Relay *relay = va_arg(ap, Relay *);
	struct recovery_state *r = relay->r;

	relay_set_cord_name(relay->io.fd);

	/* Send snapshot */
	engine_join(relay);

	/* Send response to JOIN command = end of stream */
	struct xrow_header row;
	xrow_encode_vclock(&row, &r->vclock);
	row.sync = relay->sync;
	struct iovec iov[XROW_IOVMAX];
	int iovcnt = xrow_to_iovec(&row, iov);
	coio_writev(&relay->io, iov, iovcnt, 0);
	say_info("snapshot sent");
}

void
replication_join(int fd, struct xrow_header *packet)
{
	Relay relay(fd, packet->sync);

	struct cord cord;
	cord_costart(&cord, "join", replication_join_f, &relay);
	cord_cojoin(&cord);
}

/**
 * A libev callback invoked when a relay client socket is ready
 * for read. This currently only happens when the client closes
 * its socket, and we get an EOF.
 */
static void
replication_subscribe_f(va_list ap)
{
	Relay *relay = va_arg(ap, Relay *);
	struct recovery_state *r = relay->r;

	relay_set_cord_name(relay->io.fd);
	recovery_follow_local(r, fiber_name(fiber()),
			      relay->wal_dir_rescan_delay);
	/*
	 * Init a read event: when replica closes its end
	 * of the socket, we can read EOF and shutdown the
	 * relay.
	 */
	struct ev_io read_ev;
	read_ev.data = fiber();
	ev_io_init(&read_ev, (ev_io_cb) fiber_schedule_cb,
		   relay->io.fd, EV_READ);

	while (true) {
		ev_io_start(loop(), &read_ev);
		fiber_yield();
		ev_io_stop(loop(), &read_ev);

		uint8_t data;
		int rc = recv(read_ev.fd, &data, sizeof(data), 0);

		if (rc == 0 || (rc < 0 && errno == ECONNRESET)) {
			say_info("the replica has closed its socket, exiting");
			goto end;
		}
		if (rc < 0 && errno != EINTR && errno != EAGAIN &&
		    errno != EWOULDBLOCK)
			say_syserror("recv");
	}
end:
	recovery_stop_local(r);
	say_crit("exiting the relay loop");
}

/** Replication acceptor fiber handler. */
void
replication_subscribe(int fd, struct xrow_header *packet)
{
	Relay relay(fd, packet->sync);

	struct tt_uuid uu = uuid_nil, server_uuid = uuid_nil;

	struct recovery_state *r = relay.r;
	xrow_decode_subscribe(packet, &uu, &server_uuid, &r->vclock);

	/**
	 * Check that the given UUID matches the UUID of the
	 * cluster this server belongs to. Used to handshake
	 * replica connect, and refuse a connection from a replica
	 * which belongs to a different cluster.
	 */
	if (!tt_uuid_is_equal(&uu, &cluster_id)) {
		tnt_raise(ClientError, ER_CLUSTER_ID_MISMATCH,
			  tt_uuid_str(&uu), tt_uuid_str(&cluster_id));
	}

	/* Check server uuid */
	r->server_id = schema_find_id(SC_CLUSTER_ID, 1,
				   tt_uuid_str(&server_uuid), UUID_STR_LEN);
	if (r->server_id == SC_ID_NIL) {
		tnt_raise(ClientError, ER_UNKNOWN_SERVER,
			  tt_uuid_str(&server_uuid));
	}

	struct cord cord;
	cord_costart(&cord, "subscribe", replication_subscribe_f, &relay);
	cord_cojoin(&cord);
}

void
relay_send(Relay *relay, struct xrow_header *packet)
{
	packet->sync = relay->sync;
	struct iovec iov[XROW_IOVMAX];
	int iovcnt = xrow_to_iovec(packet, iov);
	coio_writev(&relay->io, iov, iovcnt, 0);
}

/** Send a single row to the client. */
void
replication_send_row(struct recovery_state *r, void *param,
                     struct xrow_header *packet)
{
	Relay *relay = (Relay *) param;
	assert(iproto_type_is_dml(packet->type));

	/*
	 * If packet->server_id == 0 this is a snapshot packet.
	 * (JOIN request). In this case, send every row.
	 * Otherwise, we're feeding a WAL, thus responding to
	 * SUBSCRIBE request. In that case, only send a row if
	 * it not from the same server (i.e. don't send
	 * replica's own rows back).
	 */
	if (packet->server_id == 0 || packet->server_id != r->server_id)
		relay_send(relay, packet);
	/*
	 * Update local vclock. During normal operation wal_write()
	 * updates local vclock. In relay mode we have to update
	 * it here.
	 */
	vclock_follow(&r->vclock, packet->server_id, packet->lsn);
}<|MERGE_RESOLUTION|>--- conflicted
+++ resolved
@@ -46,7 +46,6 @@
 
 void
 replication_send_row(struct recovery_state *r, void *param,
-<<<<<<< HEAD
                      struct xrow_header *packet);
 
 Relay::Relay(int fd_arg, uint64_t sync_arg)
@@ -56,40 +55,13 @@
 	coio_init(&io);
 	io.fd = fd_arg;
 	sync = sync_arg;
+	wal_dir_rescan_delay = cfg_getd("wal_dir_rescan_delay");
 }
 
 Relay::~Relay()
 {
 	recovery_delete(r);
 }
-=======
-		     struct xrow_header *packet);
-
-/** State of a replication relay. */
-class Relay {
-public:
-	/** Replica connection */
-	struct ev_io io;
-	/* Request sync */
-	uint64_t sync;
-	ev_tstamp wal_dir_rescan_delay;
-	struct recovery_state *r;
-
-	Relay(int fd_arg, uint64_t sync_arg)
-	{
-		r = recovery_new(cfg_gets("snap_dir"), cfg_gets("wal_dir"),
-				 replication_send_row, this);
-		coio_init(&io);
-		io.fd = fd_arg;
-		sync = sync_arg;
-		wal_dir_rescan_delay = cfg_getd("wal_dir_rescan_delay");
-	}
-	~Relay()
-	{
-		recovery_delete(r);
-	}
-};
->>>>>>> 2597ca8a
 
 static inline void
 relay_set_cord_name(int fd)
