--- conflicted
+++ resolved
@@ -29,10 +29,6 @@
 script:
   - mkdir ./build && cd ./build && cmake .. -DCMAKE_BUILD_TYPE=RelWithDebugInfo
   - make -j8
-<<<<<<< HEAD
-  - make test-force
-=======
->>>>>>> 8cb6b1fb
 
 notifications:
   irc:
