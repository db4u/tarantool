--# push filter 'listen: .*' to 'primary: <uri>'
--# push filter 'admin: .*' to 'admin: <uri>'
box.cfg.nosuchoption = 1
---
<<<<<<< HEAD
- error: '[string "-- load_cfg.lua - internal file..."]:298: Attempt to modify a read-only
=======
- error: '[string "-- load_cfg.lua - internal file..."]:273: Attempt to modify a read-only
>>>>>>> e7459b7c
    table'
...
cfg_filter(box.cfg)
---
- snapshot_count: 6
  too_long_threshold: 0.5
  slab_alloc_factor: 1.1
  rows_per_wal: 50
  background: false
  snapshot_period: 0
  sophia:
    page_size: 131072
    memory_limit: 0
    compression_key: 0
    threads: 5
    node_size: 134217728
    compression: none
  primary: <uri>
  replication:
    operation_timeout: 10
    bsync: 0
    max_host_queue: 1000
    read_timeout: 3.5
    submit_timeout: 0.1
    source: []
    election_timeout: 5
    ping_timeout: 10
    write_timeout: 3.5
  logger_nonblock: true
  coredump: false
  wal_mode: write
  panic_on_snap_error: true
  panic_on_wal_error: true
  custom_proc_title: box
  slab_alloc_arena: 0.1
  log_level: 5
  readahead: 16320
  wal_dir_rescan_delay: 2
...
-- must be read-only
box.cfg()
---
<<<<<<< HEAD
- error: '[string "-- load_cfg.lua - internal file..."]:239: bad argument #1 to ''pairs''
=======
- error: '[string "-- load_cfg.lua - internal file..."]:214: bad argument #1 to ''pairs''
>>>>>>> e7459b7c
    (table expected, got nil)'
...
cfg_filter(box.cfg)
---
- snapshot_count: 6
  too_long_threshold: 0.5
  slab_alloc_factor: 1.1
  rows_per_wal: 50
  background: false
  snapshot_period: 0
  sophia:
    page_size: 131072
    memory_limit: 0
    compression_key: 0
    threads: 5
    node_size: 134217728
    compression: none
  primary: <uri>
  replication:
    operation_timeout: 10
    bsync: 0
    max_host_queue: 1000
    read_timeout: 3.5
    submit_timeout: 0.1
    source: []
    election_timeout: 5
    ping_timeout: 10
    write_timeout: 3.5
  logger_nonblock: true
  coredump: false
  wal_mode: write
  panic_on_snap_error: true
  panic_on_wal_error: true
  custom_proc_title: box
  slab_alloc_arena: 0.1
  log_level: 5
  readahead: 16320
  wal_dir_rescan_delay: 2
...
-- check that cfg with unexpected parameter fails.
box.cfg{sherlock = 'holmes'}
---
<<<<<<< HEAD
- error: '[string "-- load_cfg.lua - internal file..."]:195: Error: cfg parameter
=======
- error: '[string "-- load_cfg.lua - internal file..."]:170: Error: cfg parameter
>>>>>>> e7459b7c
    ''sherlock'' is unexpected'
...
-- check that cfg with unexpected type of parameter failes
box.cfg{listen = {}}
---
<<<<<<< HEAD
- error: '[string "-- load_cfg.lua - internal file..."]:215: Error: cfg parameter
=======
- error: '[string "-- load_cfg.lua - internal file..."]:190: Error: cfg parameter
>>>>>>> e7459b7c
    ''listen'' should be one of types: string, number'
...
box.cfg{wal_dir = 0}
---
<<<<<<< HEAD
- error: '[string "-- load_cfg.lua - internal file..."]:209: Error: cfg parameter
=======
- error: '[string "-- load_cfg.lua - internal file..."]:184: Error: cfg parameter
>>>>>>> e7459b7c
    ''wal_dir'' should be of type string'
...
box.cfg{coredump = 'true'}
---
<<<<<<< HEAD
- error: '[string "-- load_cfg.lua - internal file..."]:209: Error: cfg parameter
=======
- error: '[string "-- load_cfg.lua - internal file..."]:184: Error: cfg parameter
>>>>>>> e7459b7c
    ''coredump'' should be of type boolean'
...
--------------------------------------------------------------------------------
-- Test of hierarchical cfg type check
--------------------------------------------------------------------------------
box.cfg{slab_alloc_arena = "100500"}
---
<<<<<<< HEAD
- error: '[string "-- load_cfg.lua - internal file..."]:209: Error: cfg parameter
=======
- error: '[string "-- load_cfg.lua - internal file..."]:184: Error: cfg parameter
>>>>>>> e7459b7c
    ''slab_alloc_arena'' should be of type number'
...
box.cfg{sophia = "sophia"}
---
<<<<<<< HEAD
- error: '[string "-- load_cfg.lua - internal file..."]:203: Error: cfg parameter
=======
- error: '[string "-- load_cfg.lua - internal file..."]:178: Error: cfg parameter
>>>>>>> e7459b7c
    ''sophia'' should be a table'
...
box.cfg{sophia = {threads = "threads"}}
---
<<<<<<< HEAD
- error: '[string "-- load_cfg.lua - internal file..."]:209: Error: cfg parameter
=======
- error: '[string "-- load_cfg.lua - internal file..."]:184: Error: cfg parameter
>>>>>>> e7459b7c
    ''sophia.threads'' should be of type number'
...
--------------------------------------------------------------------------------
-- Test of default cfg options
--------------------------------------------------------------------------------
--# create server cfg_tester1 with script = "box/lua/cfg_test1.lua"
--# start server cfg_tester1
--# create connection cfg_tester_con to cfg_tester1
--# set connection cfg_tester_con
box.cfg.slab_alloc_arena, box.cfg.slab_alloc_factor, box.cfg.sophia.threads, box.cfg.sophia.page_size
---
- 1
- 1.1
- 5
- 131072
...
--# set connection default
--# drop connection cfg_tester_con
--# stop server cfg_tester1
--# cleanup server cfg_tester1
--# create server cfg_tester2 with script = "box/lua/cfg_test2.lua"
--# start server cfg_tester2
--# create connection cfg_tester_con to cfg_tester2
--# set connection cfg_tester_con
box.cfg.slab_alloc_arena, box.cfg.slab_alloc_factor, box.cfg.sophia.threads, box.cfg.sophia.page_size
---
- 0.2
- 1.1
- 5
- 131072
...
--# set connection default
--# drop connection cfg_tester_con
--# stop server cfg_tester2
--# cleanup server cfg_tester2
--# create server cfg_tester3 with script = "box/lua/cfg_test3.lua"
--# start server cfg_tester3
--# create connection cfg_tester_con to cfg_tester3
--# set connection cfg_tester_con
box.cfg.slab_alloc_arena, box.cfg.slab_alloc_factor, box.cfg.sophia.threads, box.cfg.sophia.page_size
---
- 0.2
- 1.1
- 10
- 131072
...
--# set connection default
--# drop connection cfg_tester_con
--# stop server cfg_tester3
--# cleanup server cfg_tester3
--# create server cfg_tester4 with script = "box/lua/cfg_test4.lua"
--# start server cfg_tester4
--# create connection cfg_tester_con to cfg_tester4
--# set connection cfg_tester_con
box.cfg.slab_alloc_arena, box.cfg.slab_alloc_factor, box.cfg.sophia.threads, box.cfg.sophia.page_size
---
- 1
- 3.14
- 5
- 1234
...
--# set connection default
--# drop connection cfg_tester_con
--# stop server cfg_tester4
--# cleanup server cfg_tester4
--# clear filter<|MERGE_RESOLUTION|>--- conflicted
+++ resolved
@@ -2,11 +2,7 @@
 --# push filter 'admin: .*' to 'admin: <uri>'
 box.cfg.nosuchoption = 1
 ---
-<<<<<<< HEAD
-- error: '[string "-- load_cfg.lua - internal file..."]:298: Attempt to modify a read-only
-=======
 - error: '[string "-- load_cfg.lua - internal file..."]:273: Attempt to modify a read-only
->>>>>>> e7459b7c
     table'
 ...
 cfg_filter(box.cfg)
@@ -25,23 +21,13 @@
     node_size: 134217728
     compression: none
   primary: <uri>
-  replication:
-    operation_timeout: 10
-    bsync: 0
-    max_host_queue: 1000
-    read_timeout: 3.5
-    submit_timeout: 0.1
-    source: []
-    election_timeout: 5
-    ping_timeout: 10
-    write_timeout: 3.5
   logger_nonblock: true
   coredump: false
   wal_mode: write
   panic_on_snap_error: true
   panic_on_wal_error: true
+  slab_alloc_arena: 0.1
   custom_proc_title: box
-  slab_alloc_arena: 0.1
   log_level: 5
   readahead: 16320
   wal_dir_rescan_delay: 2
@@ -49,11 +35,7 @@
 -- must be read-only
 box.cfg()
 ---
-<<<<<<< HEAD
-- error: '[string "-- load_cfg.lua - internal file..."]:239: bad argument #1 to ''pairs''
-=======
 - error: '[string "-- load_cfg.lua - internal file..."]:214: bad argument #1 to ''pairs''
->>>>>>> e7459b7c
     (table expected, got nil)'
 ...
 cfg_filter(box.cfg)
@@ -72,23 +54,13 @@
     node_size: 134217728
     compression: none
   primary: <uri>
-  replication:
-    operation_timeout: 10
-    bsync: 0
-    max_host_queue: 1000
-    read_timeout: 3.5
-    submit_timeout: 0.1
-    source: []
-    election_timeout: 5
-    ping_timeout: 10
-    write_timeout: 3.5
   logger_nonblock: true
   coredump: false
   wal_mode: write
   panic_on_snap_error: true
   panic_on_wal_error: true
+  slab_alloc_arena: 0.1
   custom_proc_title: box
-  slab_alloc_arena: 0.1
   log_level: 5
   readahead: 16320
   wal_dir_rescan_delay: 2
@@ -96,39 +68,23 @@
 -- check that cfg with unexpected parameter fails.
 box.cfg{sherlock = 'holmes'}
 ---
-<<<<<<< HEAD
-- error: '[string "-- load_cfg.lua - internal file..."]:195: Error: cfg parameter
-=======
 - error: '[string "-- load_cfg.lua - internal file..."]:170: Error: cfg parameter
->>>>>>> e7459b7c
     ''sherlock'' is unexpected'
 ...
 -- check that cfg with unexpected type of parameter failes
 box.cfg{listen = {}}
 ---
-<<<<<<< HEAD
-- error: '[string "-- load_cfg.lua - internal file..."]:215: Error: cfg parameter
-=======
 - error: '[string "-- load_cfg.lua - internal file..."]:190: Error: cfg parameter
->>>>>>> e7459b7c
     ''listen'' should be one of types: string, number'
 ...
 box.cfg{wal_dir = 0}
 ---
-<<<<<<< HEAD
-- error: '[string "-- load_cfg.lua - internal file..."]:209: Error: cfg parameter
-=======
 - error: '[string "-- load_cfg.lua - internal file..."]:184: Error: cfg parameter
->>>>>>> e7459b7c
     ''wal_dir'' should be of type string'
 ...
 box.cfg{coredump = 'true'}
 ---
-<<<<<<< HEAD
-- error: '[string "-- load_cfg.lua - internal file..."]:209: Error: cfg parameter
-=======
 - error: '[string "-- load_cfg.lua - internal file..."]:184: Error: cfg parameter
->>>>>>> e7459b7c
     ''coredump'' should be of type boolean'
 ...
 --------------------------------------------------------------------------------
@@ -136,29 +92,17 @@
 --------------------------------------------------------------------------------
 box.cfg{slab_alloc_arena = "100500"}
 ---
-<<<<<<< HEAD
-- error: '[string "-- load_cfg.lua - internal file..."]:209: Error: cfg parameter
-=======
 - error: '[string "-- load_cfg.lua - internal file..."]:184: Error: cfg parameter
->>>>>>> e7459b7c
     ''slab_alloc_arena'' should be of type number'
 ...
 box.cfg{sophia = "sophia"}
 ---
-<<<<<<< HEAD
-- error: '[string "-- load_cfg.lua - internal file..."]:203: Error: cfg parameter
-=======
 - error: '[string "-- load_cfg.lua - internal file..."]:178: Error: cfg parameter
->>>>>>> e7459b7c
     ''sophia'' should be a table'
 ...
 box.cfg{sophia = {threads = "threads"}}
 ---
-<<<<<<< HEAD
-- error: '[string "-- load_cfg.lua - internal file..."]:209: Error: cfg parameter
-=======
 - error: '[string "-- load_cfg.lua - internal file..."]:184: Error: cfg parameter
->>>>>>> e7459b7c
     ''sophia.threads'' should be of type number'
 ...
 --------------------------------------------------------------------------------
