--- conflicted
+++ resolved
@@ -472,11 +472,7 @@
 ...
 index:pairs('sid_t', { iterator = 'wrong_iterator_type' })
 ---
-<<<<<<< HEAD
-- error: '[string "-- schema.lua (internal file)..."]:329: Wrong iterator type: wrong_iterator_type'
-=======
-- error: '[string "-- schema.lua (internal file)..."]:322: Wrong iterator type: wrong_iterator_type'
->>>>>>> c7848314
+- error: '[string "-- schema.lua (internal file)..."]:326: Wrong iterator type: wrong_iterator_type'
 ...
 index = nil
 ---
