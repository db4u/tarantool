import os
import os.path
import sys
import stat
import glob
import ConfigParser
import subprocess
import collections
import difflib
import filecmp
import shlex
import time
from server import Server
import tarantool_preprocessor
import re
import cStringIO
import string
import traceback

class FilteredStream:
  """Helper class to filter .result file output"""
  def __init__(self, filename):
    self.stream = open(filename, "w+")
    self.filters = []
  def write(self, fragment):
    """Apply all filters, then write result to the undelrying stream.
    Do line-oriented filtering: the fragment doesn't have to represent
    just one line."""
    fragment_stream = cStringIO.StringIO(fragment)
    for line in fragment_stream:
      original_len = len(line.strip())
      for pattern, replacement in self.filters:
        line = re.sub(pattern, replacement, line)
# don't write lines that are completely filtered out:
        if original_len and len(line.strip()) == 0:
          return
      self.stream.write(line)
  def push_filter(self, pattern, replacement):
    self.filters.append([pattern, replacement])
  def pop_filter(self):
    self.filters.pop()
  def clear_all_filters(self):
    filters = []
  def close(self):
    self.clear_all_filters()
    self.stream.close()


def check_valgrind_log(path_to_log):
  """ Check that there were no warnings in the log."""
  return os.path.getsize(path_to_log) != 0


def print_tail_n(filename, num_lines):
  """Print N last lines of a file."""
  with open(filename, "r+") as logfile:
    tail_n = collections.deque(logfile, num_lines)
    for line in tail_n:
      sys.stdout.write(line)


class Test:
  """An individual test file. A test object can run itself
  and remembers completion state of the run."""
  def __init__(self, name, args, suite_ini):
    """Initialize test properties: path to test file, path to
    temporary result file, path to the client program, test status."""
    self.name = name
    self.args = args
    self.suite_ini = suite_ini
    self.result = name.replace(".test", ".result")
    self.tmp_result = os.path.join(self.args.vardir,
                                   os.path.basename(self.result))
    self.reject = name.replace(".test", ".reject")
    self.is_executed = False
    self.is_executed_ok = None
    self.is_equal_result = None
    self.is_valgrind_clean = True

  def passed(self):
    """Return true if this test was run successfully."""
    return self.is_executed and self.is_executed_ok and self.is_equal_result

  def run(self, server):
    """Execute the test assuming it's a python program.
    If the test aborts, print its output to stdout, and raise
    an exception. Else, comprare result and reject files.
    If there is a difference, print it to stdout and raise an
    exception. The exception is raised only if is_force flag is
    not set."""

    diagnostics = "unknown"
    save_stdout = sys.stdout
<<<<<<< HEAD
    try:
      sys.stdout = FilteredStream(self.tmp_result)
      stdout_fileno = sys.stdout.stream.fileno()
      execfile(self.name, dict(locals(), **server.__dict__))
=======
    admin = AdminConnection(self.suite_ini["host"],
                            self.suite_ini["admin_port"])
    sql = DataConnection(self.suite_ini["host"],
                         self.suite_ini["port"])
    server = self.suite_ini["server"]
    stdout_redirect = FilteredStream(self.tmp_result)
    try:
      admin.connect()
      sql.connect()
      sys.stdout = stdout_redirect
      server = self.suite_ini["server"]
      vardir = self.suite_ini["vardir"]
      execfile(self.name, globals(), locals())
>>>>>>> e50e8fc5
      self.is_executed_ok = True
    except Exception as e:
      traceback.print_exc(e)
      diagnostics = str(e)
    finally:
      if sys.stdout and sys.stdout != save_stdout:
        sys.stdout.close()
      sys.stdout = save_stdout;

    self.is_executed = True

    if self.is_executed_ok and os.path.isfile(self.result):
        self.is_equal_result = filecmp.cmp(self.result, self.tmp_result)

    if self.args.valgrind:
      self.is_valgrind_clean = \
      check_valgrind_log(server.valgrind_log) == False

    if self.is_executed_ok and self.is_equal_result and self.is_valgrind_clean:
      print "[ pass ]"
      os.remove(self.tmp_result)
    elif (self.is_executed_ok and not self.is_equal_result and not
        os.path.isfile(self.result)):
      os.rename(self.tmp_result, self.result)
      print "[ NEW ]"
    else:
      os.rename(self.tmp_result, self.reject)
      print "[ fail ]"
      where = ""
      if not self.is_executed_ok:
        self.print_diagnostics(self.reject,
            "Test failed! Last 10 lines of the result file:")
        where = ": test execution aborted, reason '{0}'".format(diagnostics)
      elif not self.is_equal_result:
        self.print_unidiff()
        where = ": wrong test output"
      elif not self.is_valgrind_clean:
        os.remove(self.reject)
        self.print_diagnostics(server.valgrind_log,
                               "Test failed! Last 10 lines of valgrind.log:")
        where = ": there were warnings in valgrind.log"

      if not self.args.is_force:
        raise RuntimeError("Failed to run test " + self.name + where)


  def print_diagnostics(self, logfile, message):
    """Print 10 lines of client program output leading to test
    failure. Used to diagnose a failure of the client program"""

    print message
    print_tail_n(logfile, 10)

  def print_unidiff(self):
    """Print a unified diff between .test and .result files. Used
    to establish the cause of a failure when .test differs
    from .result."""

    print "Test failed! Result content mismatch:"
    with open(self.result, "r") as result:
      with open(self.reject, "r") as reject:
        result_time = time.ctime(os.stat(self.result).st_mtime)
        reject_time = time.ctime(os.stat(self.reject).st_mtime)
        diff = difflib.unified_diff(result.readlines(),
                                    reject.readlines(),
                                    self.result,
                                    self.reject,
                                    result_time,
                                    reject_time)
        for line in diff:
          sys.stdout.write(line)

class TestSuite:
  """Each test suite contains a number of related tests files,
  located in the same directory on disk. Each test file has
  extention .test and contains a listing of server commands,
  followed by their output. The commands are executed, and
  obtained results are compared with pre-recorded output. In case
  of a comparision difference, an exception is raised. A test suite
  must also contain suite.ini, which describes how to start the
  server for this suite, the client program to execute individual
  tests and other suite properties. The server is started once per
  suite."""

  def __init__(self, suite_path, args):
    """Initialize a test suite: check that it exists and contains
    a syntactically correct configuration file. Then create
    a test instance for each found test."""
    self.args = args
    self.tests = []
    self.ini = {}

    self.ini["core"] = "tarantool"
    self.ini["module"] = "silverbox"

    if os.access(suite_path, os.F_OK) == False:
      raise RuntimeError("Suite \"" + suite_path +\
                         "\" doesn't exist")

# read the suite config
    config = ConfigParser.ConfigParser()
    config.read(os.path.join(suite_path, "suite.ini"))
    self.ini.update(dict(config.items("default")))
    self.ini["config"] = os.path.join(suite_path, self.ini["config"])
    if self.ini.has_key("disabled"):
      self.ini["disabled"] = dict.fromkeys(self.ini["disabled"].split(" "))
    else:
      self.ini["disabled"] = dict()

    print "Collecting tests in \"" + suite_path + "\": " +\
      self.ini["description"] + "."

    for test_name in glob.glob(os.path.join(suite_path, "*.test")):
      for test_pattern in self.args.tests:
        if test_name.find(test_pattern) != -1:
          self.tests.append(Test(test_name, self.args, self.ini))
    print "Found " + str(len(self.tests)) + " tests."

  def run_all(self):
    """For each file in the test suite, run client program
    assuming each file represents an individual test."""
    try:
      server = Server(self.ini["core"], self.ini["module"])
    except Exception as e:
      raise RuntimeError("Unknown server: core = {0}, module = {1}".format(
        self.ini["core"], self.ini["module"]))
    server.deploy(self.ini["config"],
                  server.find_exe(self.args.builddir, silent=False),
		  self.args.vardir,
                  self.args.mem, self.args.start_and_exit, self.args.gdb, self.args.valgrind,
		  silent=False)
    if self.args.start_and_exit:
      print "  Start and exit requested, exiting..."
      exit(0)

    longsep = "=============================================================================="
    shortsep = "------------------------------------------------------------"
    print longsep
    print string.ljust("TEST", 31), "RESULT"
    print shortsep
    failed_tests = []
    self.ini["server"] = server

    for test in self.tests:
      sys.stdout.write(string.ljust(test.name, 31))
# for better diagnostics in case of a long-running test
      sys.stdout.flush()

      if os.path.basename(test.name) in self.ini["disabled"]:
        print "[ skip ]"
      else:
        test.run(server)
        if not test.passed():
          failed_tests.append(test.name)

    print shortsep
    if len(failed_tests):
      print "Failed {0} tests: {1}.".format(len(failed_tests),
                                            ", ".join(failed_tests))
    server.stop(silent=False)
    server.cleanup()

    if self.args.valgrind and check_valgrind_log(server.valgrind_log):
      print "  Error! There were warnings/errors in valgrind log file:"
      print_tail_n(server.valgrind_log, 20)
      return 1
    return len(failed_tests)<|MERGE_RESOLUTION|>--- conflicted
+++ resolved
@@ -91,26 +91,10 @@
 
     diagnostics = "unknown"
     save_stdout = sys.stdout
-<<<<<<< HEAD
     try:
       sys.stdout = FilteredStream(self.tmp_result)
       stdout_fileno = sys.stdout.stream.fileno()
       execfile(self.name, dict(locals(), **server.__dict__))
-=======
-    admin = AdminConnection(self.suite_ini["host"],
-                            self.suite_ini["admin_port"])
-    sql = DataConnection(self.suite_ini["host"],
-                         self.suite_ini["port"])
-    server = self.suite_ini["server"]
-    stdout_redirect = FilteredStream(self.tmp_result)
-    try:
-      admin.connect()
-      sql.connect()
-      sys.stdout = stdout_redirect
-      server = self.suite_ini["server"]
-      vardir = self.suite_ini["vardir"]
-      execfile(self.name, globals(), locals())
->>>>>>> e50e8fc5
       self.is_executed_ok = True
     except Exception as e:
       traceback.print_exc(e)
@@ -235,6 +219,7 @@
     try:
       server = Server(self.ini["core"], self.ini["module"])
     except Exception as e:
+      print e
       raise RuntimeError("Unknown server: core = {0}, module = {1}".format(
         self.ini["core"], self.ini["module"]))
     server.deploy(self.ini["config"],
