.. _building-documentation:

-------------------------------------------------------------------------------
Building documentation
-------------------------------------------------------------------------------

After building and testing your local instance of Tarantool, you can build a
local version of this documentation and contribute to it.

<<<<<<< HEAD
Documentation is based on the Python-based Sphinx generator. So, make sure to
install all Python modules indicated in the :ref:`building-from-source` section
of this documentation. The procedure below implies that you already took those
steps and successfully tested your instance of Tarantool.

1. Build a local version of the existing documentation package.

Run the following set of commands (the example below is based on Ubuntu OS, but the 
procedure is similar for other supported platforms):
=======
Documentation is based on the python-based Sphinx generator. So, make sure to
install all python modules indicated in the BUILDING FROM SOURCE
(http://tarantool.org/doc/dev_guide/building_from_source.html) section of this
documentation. The procedure below implies that you already took those steps and
successfully tested your instance of Tarantool.

1. Build a local version of the existing documentation package.

Run the following set of commands (the example below is based on Ubuntu OS, but
the precedure is similar for other supported OS's):
>>>>>>> cc53cf54

   .. code-block:: bash

    cd ~/tarantool cmake -DENABLE_DOC=TRUE make -C doc

Documentation is created and stored at ``doc/www/output``.

2. Set up a web-server.

Note that if your Tarantool Database runs on a Virtual machine, you need to make
sure that your host and client machines operate in the same network, i.e., to
configure port forwarding. If you use Oracle VM VirtualBox, follow the
guidelines below:

* To create a network, navigate to **Network > Advanced > Port Forwarding** in
  your VirtualBox instance menu.
  
* Enable the **Cable connected** checkbox. 

* Click the **Port Forwarding** button.

<<<<<<< HEAD
If all the prerequisites are met, run the following command to set up a web-server (the example below is based on Ubuntu, but the procedure is similar for other supported platforms). Make sure to run it from the documentation output folder, as specified below:
=======
* Set Host and Guest Ports to ``8000``, Host IP to ``127.0.0.1`` and Guest IP to
  ``10.0.2.15``. Make sure to check the IP of your VB instance, it must be
  10.0.2.15 (``ifconfig`` command)

* Save your settings.

If all the prerequisites are met, run the following command to set up a
web-server (the example below is based on Ubuntu, but the procedure is similar
for other supported OS's). Make sure to run it from the documentation output
folder, as specified below:
>>>>>>> cc53cf54

   .. code-block:: bash

     cd ~/tarantool/doc/www/output python -m SimpleHTTPServer 8000

3. Open your browser and enter ``127.0.0.1:8000`` into the address box. If your
local documentation build is valid, the HTML version will be displayed in the
browser.

To contribute to documentation, use the ``.rst`` format for drafting and submit
your updates as "Pull Requests" via GitHub.

To comply with the writing and formatting style, use guidelines provided in the
documentation, common sense and existing documents.

Note that if you suggest creating a new documentation section (i.e., a whole new
page), it has to be saved to the relevant section at GitHub.

* Root folder for documentation source files is located at
  https://github.com/tarantool/tarantool/tree/1.6/doc/sphinx.

* Source files for the developers' guide are located at
  https://github.com/tarantool/tarantool/tree/1.6/doc/sphinx/dev_guide.<|MERGE_RESOLUTION|>--- conflicted
+++ resolved
@@ -7,8 +7,7 @@
 After building and testing your local instance of Tarantool, you can build a
 local version of this documentation and contribute to it.
 
-<<<<<<< HEAD
-Documentation is based on the Python-based Sphinx generator. So, make sure to
+Documentation is based on the Python-based Sphinx generator. So, make sure
 install all Python modules indicated in the :ref:`building-from-source` section
 of this documentation. The procedure below implies that you already took those
 steps and successfully tested your instance of Tarantool.
@@ -17,18 +16,6 @@
 
 Run the following set of commands (the example below is based on Ubuntu OS, but the 
 procedure is similar for other supported platforms):
-=======
-Documentation is based on the python-based Sphinx generator. So, make sure to
-install all python modules indicated in the BUILDING FROM SOURCE
-(http://tarantool.org/doc/dev_guide/building_from_source.html) section of this
-documentation. The procedure below implies that you already took those steps and
-successfully tested your instance of Tarantool.
-
-1. Build a local version of the existing documentation package.
-
-Run the following set of commands (the example below is based on Ubuntu OS, but
-the precedure is similar for other supported OS's):
->>>>>>> cc53cf54
 
    .. code-block:: bash
 
@@ -50,12 +37,9 @@
 
 * Click the **Port Forwarding** button.
 
-<<<<<<< HEAD
-If all the prerequisites are met, run the following command to set up a web-server (the example below is based on Ubuntu, but the procedure is similar for other supported platforms). Make sure to run it from the documentation output folder, as specified below:
-=======
-* Set Host and Guest Ports to ``8000``, Host IP to ``127.0.0.1`` and Guest IP to
-  ``10.0.2.15``. Make sure to check the IP of your VB instance, it must be
-  10.0.2.15 (``ifconfig`` command)
+* Set Host and Guest Ports to ``8000``, Host IP to ``127.0.0.1`` and Guest
+IP to ``10.0.2.15``. Make sure to check the IP of your VB instance, it must
+be 10.0.2.15 (``ifconfig`` command)
 
 * Save your settings.
 
@@ -63,11 +47,11 @@
 web-server (the example below is based on Ubuntu, but the procedure is similar
 for other supported OS's). Make sure to run it from the documentation output
 folder, as specified below:
->>>>>>> cc53cf54
 
    .. code-block:: bash
 
-     cd ~/tarantool/doc/www/output python -m SimpleHTTPServer 8000
+     cd ~/tarantool/doc/www/output
+     python -m SimpleHTTPServer 8000
 
 3. Open your browser and enter ``127.0.0.1:8000`` into the address box. If your
 local documentation build is valid, the HTML version will be displayed in the
